/**
 * Licensed to the Apache Software Foundation (ASF) under one
 * or more contributor license agreements.  See the NOTICE file
 * distributed with this work for additional information
 * regarding copyright ownership.  The ASF licenses this file
 * to you under the Apache License, Version 2.0 (the
 * "License"); you may not use this file except in compliance
 * with the License.  You may obtain a copy of the License at
 *
 *     http://www.apache.org/licenses/LICENSE-2.0
 *
 * Unless required by applicable law or agreed to in writing, software
 * distributed under the License is distributed on an "AS IS" BASIS,
 * WITHOUT WARRANTIES OR CONDITIONS OF ANY KIND, either express or implied.
 * See the License for the specific language governing permissions and
 * limitations under the License.
 */
package org.apache.hadoop.hdfs.server.namenode;

import java.io.File;
import java.io.IOException;
import java.net.InetSocketAddress;
import java.net.URI;
import java.util.Collection;
import java.util.HashMap;
import java.util.Iterator;
import java.util.List;

import org.apache.commons.logging.Log;
import org.apache.commons.logging.LogFactory;
import org.apache.hadoop.conf.Configuration;
import org.apache.hadoop.fs.ContentSummary;
import org.apache.hadoop.fs.CreateFlag;
import org.apache.hadoop.fs.FileContext;
import org.apache.hadoop.fs.FileStatus;
import org.apache.hadoop.fs.FileSystem;
import org.apache.hadoop.fs.FsServerDefaults;
import org.apache.hadoop.fs.Path;
import org.apache.hadoop.fs.Trash;
import org.apache.hadoop.fs.Options;
import org.apache.hadoop.fs.UnresolvedLinkException;
import org.apache.hadoop.fs.permission.FsPermission;
import org.apache.hadoop.fs.permission.PermissionStatus;
import org.apache.hadoop.hdfs.HDFSPolicyProvider;
import org.apache.hadoop.hdfs.protocol.Block;
import org.apache.hadoop.hdfs.protocol.BlockListAsLongs;
import org.apache.hadoop.hdfs.protocol.ClientProtocol;
import org.apache.hadoop.hdfs.protocol.DatanodeID;
import org.apache.hadoop.hdfs.protocol.DatanodeInfo;
import org.apache.hadoop.hdfs.protocol.DirectoryListing;
import org.apache.hadoop.hdfs.protocol.FSConstants;
import org.apache.hadoop.hdfs.protocol.HdfsFileStatus;
import org.apache.hadoop.hdfs.protocol.LocatedBlock;
import org.apache.hadoop.hdfs.protocol.LocatedBlocks;
import org.apache.hadoop.hdfs.protocol.UnregisteredNodeException;
<<<<<<< HEAD
=======
import org.apache.hadoop.hdfs.protocol.UnresolvedPathException;
>>>>>>> 8d93e39e
import org.apache.hadoop.hdfs.security.ExportedAccessKeys;
import org.apache.hadoop.hdfs.server.common.IncorrectVersionException;
import org.apache.hadoop.hdfs.server.common.UpgradeStatusReport;
import org.apache.hadoop.hdfs.server.common.HdfsConstants.NamenodeRole;
import org.apache.hadoop.hdfs.server.common.HdfsConstants.StartupOption;
import org.apache.hadoop.hdfs.server.namenode.FSNamesystem.CompleteFileStatus;
import org.apache.hadoop.hdfs.server.namenode.metrics.NameNodeMetrics;
import org.apache.hadoop.hdfs.server.protocol.BlocksWithLocations;
import org.apache.hadoop.hdfs.server.protocol.DatanodeCommand;
import org.apache.hadoop.hdfs.server.protocol.DatanodeProtocol;
import org.apache.hadoop.hdfs.server.protocol.DatanodeRegistration;
import org.apache.hadoop.hdfs.server.protocol.NamenodeCommand;
import org.apache.hadoop.hdfs.server.protocol.NamenodeProtocol;
import org.apache.hadoop.hdfs.server.protocol.NamenodeProtocols;
import org.apache.hadoop.hdfs.server.protocol.NamenodeRegistration;
import org.apache.hadoop.hdfs.server.protocol.NamespaceInfo;
import org.apache.hadoop.hdfs.server.protocol.NodeRegistration;
import org.apache.hadoop.hdfs.server.protocol.UpgradeCommand;
import org.apache.hadoop.hdfs.DFSConfigKeys;
<<<<<<< HEAD
=======
import org.apache.hadoop.hdfs.DFSUtil;
>>>>>>> 8d93e39e
import org.apache.hadoop.hdfs.HdfsConfiguration;
import org.apache.hadoop.http.HttpServer;
import org.apache.hadoop.io.EnumSetWritable;
import org.apache.hadoop.io.Text;
import org.apache.hadoop.ipc.RPC;
import org.apache.hadoop.ipc.Server;
import org.apache.hadoop.net.NetUtils;
import org.apache.hadoop.net.NetworkTopology;
import org.apache.hadoop.net.Node;
import org.apache.hadoop.security.AccessControlException;
<<<<<<< HEAD
import org.apache.hadoop.security.SecurityUtil;
=======
import org.apache.hadoop.security.Groups;
import org.apache.hadoop.security.RefreshUserToGroupMappingsProtocol;
>>>>>>> 8d93e39e
import org.apache.hadoop.security.UserGroupInformation;
import org.apache.hadoop.security.authorize.AuthorizationException;
import org.apache.hadoop.security.authorize.RefreshAuthorizationPolicyProtocol;
import org.apache.hadoop.security.authorize.ServiceAuthorizationManager;
import org.apache.hadoop.security.token.Token;
import org.apache.hadoop.security.token.SecretManager.InvalidToken;
import org.apache.hadoop.hdfs.security.token.delegation.DelegationTokenIdentifier;
import org.apache.hadoop.util.ServicePlugin;
import org.apache.hadoop.util.StringUtils;

/**********************************************************
 * NameNode serves as both directory namespace manager and
 * "inode table" for the Hadoop DFS.  There is a single NameNode
 * running in any DFS deployment.  (Well, except when there
 * is a second backup/failover NameNode.)
 *
 * The NameNode controls two critical tables:
 *   1)  filename->blocksequence (namespace)
 *   2)  block->machinelist ("inodes")
 *
 * The first table is stored on disk and is very precious.
 * The second table is rebuilt every time the NameNode comes
 * up.
 *
 * 'NameNode' refers to both this class as well as the 'NameNode server'.
 * The 'FSNamesystem' class actually performs most of the filesystem
 * management.  The majority of the 'NameNode' class itself is concerned
 * with exposing the IPC interface and the http server to the outside world,
 * plus some configuration management.
 *
 * NameNode implements the ClientProtocol interface, which allows
 * clients to ask for DFS services.  ClientProtocol is not
 * designed for direct use by authors of DFS client code.  End-users
 * should instead use the org.apache.nutch.hadoop.fs.FileSystem class.
 *
 * NameNode also implements the DatanodeProtocol interface, used by
 * DataNode programs that actually store DFS data blocks.  These
 * methods are invoked repeatedly and automatically by all the
 * DataNodes in a DFS deployment.
 *
 * NameNode also implements the NamenodeProtocol interface, used by
 * secondary namenodes or rebalancing processes to get partial namenode's
 * state, for example partial blocksMap etc.
 **********************************************************/
public class NameNode implements NamenodeProtocols, FSConstants {
  static{
    Configuration.addDefaultResource("hdfs-default.xml");
    Configuration.addDefaultResource("hdfs-site.xml");
  }
  
  public long getProtocolVersion(String protocol, 
                                 long clientVersion) throws IOException { 
    if (protocol.equals(ClientProtocol.class.getName())) {
      return ClientProtocol.versionID; 
    } else if (protocol.equals(DatanodeProtocol.class.getName())){
      return DatanodeProtocol.versionID;
    } else if (protocol.equals(NamenodeProtocol.class.getName())){
      return NamenodeProtocol.versionID;
    } else if (protocol.equals(RefreshAuthorizationPolicyProtocol.class.getName())){
      return RefreshAuthorizationPolicyProtocol.versionID;
    } else if (protocol.equals(RefreshUserToGroupMappingsProtocol.class.getName())){
      return RefreshUserToGroupMappingsProtocol.versionID;
    } else {
      throw new IOException("Unknown protocol to name node: " + protocol);
    }
  }
    
  public static final int DEFAULT_PORT = 8020;

  public static final Log LOG = LogFactory.getLog(NameNode.class.getName());
  public static final Log stateChangeLog = LogFactory.getLog("org.apache.hadoop.hdfs.StateChange");

  protected FSNamesystem namesystem; 
  protected NamenodeRole role;
  /** RPC server */
  protected Server server;
  /** RPC server address */
  protected InetSocketAddress rpcAddress = null;
  /** httpServer */
  protected HttpServer httpServer;
  /** HTTP server address */
  protected InetSocketAddress httpAddress = null;
  private Thread emptier;
  /** only used for testing purposes  */
  protected boolean stopRequested = false;
  /** Registration information of this name-node  */
  protected NamenodeRegistration nodeRegistration;
  /** Is service level authorization enabled? */
  private boolean serviceAuthEnabled = false;
  /** Activated plug-ins. */
  private List<ServicePlugin> plugins;
  
  /** Format a new filesystem.  Destroys any filesystem that may already
   * exist at this location.  **/
  public static void format(Configuration conf) throws IOException {
    format(conf, false);
  }

  static NameNodeMetrics myMetrics;

  /** Return the {@link FSNamesystem} object.
   * @return {@link FSNamesystem} object.
   */
  FSNamesystem getNamesystem() {
    return namesystem;
  }

  static void initMetrics(Configuration conf, NamenodeRole role) {
    myMetrics = new NameNodeMetrics(conf, role);
  }

  public static NameNodeMetrics getNameNodeMetrics() {
    return myMetrics;
  }
  
  public static InetSocketAddress getAddress(String address) {
    return NetUtils.createSocketAddr(address, DEFAULT_PORT);
  }

  public static InetSocketAddress getAddress(Configuration conf) {
    URI filesystemURI = FileSystem.getDefaultUri(conf);
    String authority = filesystemURI.getAuthority();
    if (authority == null) {
      throw new IllegalArgumentException(String.format(
          "Invalid URI for NameNode address (check %s): %s has no authority.",
          FileSystem.FS_DEFAULT_NAME_KEY, filesystemURI.toString()));
    }
    if (!FSConstants.HDFS_URI_SCHEME.equalsIgnoreCase(
        filesystemURI.getScheme())) {
      throw new IllegalArgumentException(String.format(
          "Invalid URI for NameNode address (check %s): %s is not of scheme '%s'.",
          FileSystem.FS_DEFAULT_NAME_KEY, filesystemURI.toString(),
          FSConstants.HDFS_URI_SCHEME));
    }
    return getAddress(authority);
  }

  public static URI getUri(InetSocketAddress namenode) {
    int port = namenode.getPort();
    String portString = port == DEFAULT_PORT ? "" : (":"+port);
    return URI.create(FSConstants.HDFS_URI_SCHEME + "://" 
        + namenode.getHostName()+portString);
  }

  /**
   * Compose a "host:port" string from the address.
   */
  public static String getHostPortString(InetSocketAddress addr) {
    return addr.getHostName() + ":" + addr.getPort();
  }

  //
  // Common NameNode methods implementation for the active name-node role.
  //
  public NamenodeRole getRole() {
    return role;
  }

  boolean isRole(NamenodeRole that) {
    return role.equals(that);
  }

  protected InetSocketAddress getRpcServerAddress(Configuration conf) throws IOException {
    return getAddress(conf);
  }

  protected void setRpcServerAddress(Configuration conf) {
    FileSystem.setDefaultUri(conf, getUri(rpcAddress));
  }

  protected InetSocketAddress getHttpServerAddress(Configuration conf) {
    return  NetUtils.createSocketAddr(
        conf.get(DFSConfigKeys.DFS_NAMENODE_HTTP_ADDRESS_KEY, "0.0.0.0:50070"));
  }

  protected void setHttpServerAddress(Configuration conf){
    conf.set(DFSConfigKeys.DFS_NAMENODE_HTTP_ADDRESS_KEY, getHostPortString(httpAddress));
  }

  protected void loadNamesystem(Configuration conf) throws IOException {
    this.namesystem = new FSNamesystem(conf);
  }

  NamenodeRegistration getRegistration() {
    return nodeRegistration;
  }

  NamenodeRegistration setRegistration() {
    nodeRegistration = new NamenodeRegistration(
        getHostPortString(rpcAddress),
        getHostPortString(httpAddress),
        getFSImage(), getRole(), getFSImage().getCheckpointTime());
    return nodeRegistration;
  }

  /**
   * Initialize name-node.
   * 
   * @param conf the configuration
   */
  protected void initialize(Configuration conf) throws IOException {
    InetSocketAddress socAddr = getRpcServerAddress(conf);
    int handlerCount = conf.getInt("dfs.namenode.handler.count", 10);
    
    // set service-level authorization security policy
    if (serviceAuthEnabled = 
          conf.getBoolean(
            ServiceAuthorizationManager.SERVICE_AUTHORIZATION_CONFIG, false)) {
      ServiceAuthorizationManager.refresh(conf, new HDFSPolicyProvider());
    }

    NameNode.initMetrics(conf, this.getRole());
    loadNamesystem(conf);
    // create rpc server 
    this.server = RPC.getServer(NamenodeProtocols.class, this,
                                socAddr.getHostName(), socAddr.getPort(),
                                handlerCount, false, conf, 
				namesystem.getDelegationTokenSecretManager());
    // The rpc-server port can be ephemeral... ensure we have the correct info
    this.rpcAddress = this.server.getListenerAddress(); 
    setRpcServerAddress(conf);

    activate(conf);
    LOG.info(getRole() + " up at: " + rpcAddress);
  }

  /**
   * Activate name-node servers and threads.
   */
  void activate(Configuration conf) throws IOException {
    if ((isRole(NamenodeRole.ACTIVE))
        && (UserGroupInformation.isSecurityEnabled())) {
      namesystem.activateSecretManager();
    }
    namesystem.activate(conf);
    startHttpServer(conf);
    server.start();  //start RPC server
    startTrashEmptier(conf);
    
    plugins = conf.getInstances("dfs.namenode.plugins", ServicePlugin.class);
    for (ServicePlugin p: plugins) {
      try {
        p.start(this);
      } catch (Throwable t) {
        LOG.warn("ServicePlugin " + p + " could not be started", t);
      }
    }
  }

  private void startTrashEmptier(Configuration conf) throws IOException {
    long trashInterval = conf.getLong("fs.trash.interval", 0);
    if(trashInterval == 0)
      return;
    this.emptier = new Thread(new Trash(conf).getEmptier(), "Trash Emptier");
    this.emptier.setDaemon(true);
    this.emptier.start();
  }

  private void startHttpServer(Configuration conf) throws IOException {
    InetSocketAddress infoSocAddr = getHttpServerAddress(conf);
    String infoHost = infoSocAddr.getHostName();
    int infoPort = infoSocAddr.getPort();
    this.httpServer = new HttpServer("hdfs", infoHost, infoPort, 
        infoPort == 0, conf);
    if (conf.getBoolean("dfs.https.enable", false)) {
      boolean needClientAuth = conf.getBoolean(DFSConfigKeys.DFS_CLIENT_HTTPS_NEED_AUTH_KEY,
                                               DFSConfigKeys.DFS_CLIENT_HTTPS_NEED_AUTH_DEFAULT);
      InetSocketAddress secInfoSocAddr = NetUtils.createSocketAddr(conf.get(
          DFSConfigKeys.DFS_NAMENODE_HTTPS_ADDRESS_KEY, infoHost + ":" + 0));
      Configuration sslConf = new HdfsConfiguration(false);
      sslConf.addResource(conf.get("dfs.https.server.keystore.resource",
          "ssl-server.xml"));
      this.httpServer.addSslListener(secInfoSocAddr, sslConf, needClientAuth);
      // assume same ssl port for all datanodes
      InetSocketAddress datanodeSslPort = NetUtils.createSocketAddr(conf.get(
          "dfs.datanode.https.address", infoHost + ":" + 50475));
      this.httpServer.setAttribute("datanode.https.port", datanodeSslPort
          .getPort());
    }
    this.httpServer.setAttribute("name.node", this);
    this.httpServer.setAttribute("name.node.address", getNameNodeAddress());
    this.httpServer.setAttribute("name.system.image", getFSImage());
    this.httpServer.setAttribute("name.conf", conf);
    this.httpServer.addInternalServlet("getDelegationToken", 
        DelegationTokenServlet.PATH_SPEC, DelegationTokenServlet.class);
    this.httpServer.addInternalServlet("fsck", "/fsck", FsckServlet.class);
    this.httpServer.addInternalServlet("getimage", "/getimage", GetImageServlet.class);
    this.httpServer.addInternalServlet("listPaths", "/listPaths/*", ListPathsServlet.class);
    this.httpServer.addInternalServlet("data", "/data/*", FileDataServlet.class);
    this.httpServer.addInternalServlet("checksum", "/fileChecksum/*",
        FileChecksumServlets.RedirectServlet.class);
    this.httpServer.addInternalServlet("contentSummary", "/contentSummary/*",
        ContentSummaryServlet.class);
    this.httpServer.start();

    // The web-server port can be ephemeral... ensure we have the correct info
    infoPort = this.httpServer.getPort();
    this.httpAddress = new InetSocketAddress(infoHost, infoPort);
    setHttpServerAddress(conf);
    LOG.info(getRole() + " Web-server up at: " + httpAddress);
  }

  /**
   * Start NameNode.
   * <p>
   * The name-node can be started with one of the following startup options:
   * <ul> 
   * <li>{@link StartupOption#REGULAR REGULAR} - normal name node startup</li>
   * <li>{@link StartupOption#FORMAT FORMAT} - format name node</li>
   * <li>{@link StartupOption#BACKUP BACKUP} - start backup node</li>
   * <li>{@link StartupOption#CHECKPOINT CHECKPOINT} - start checkpoint node</li>
   * <li>{@link StartupOption#UPGRADE UPGRADE} - start the cluster  
   * upgrade and create a snapshot of the current file system state</li> 
   * <li>{@link StartupOption#ROLLBACK ROLLBACK} - roll the  
   *            cluster back to the previous state</li>
   * <li>{@link StartupOption#FINALIZE FINALIZE} - finalize 
   *            previous upgrade</li>
   * <li>{@link StartupOption#IMPORT IMPORT} - import checkpoint</li>
   * </ul>
   * The option is passed via configuration field: 
   * <tt>dfs.namenode.startup</tt>
   * 
   * The conf will be modified to reflect the actual ports on which 
   * the NameNode is up and running if the user passes the port as
   * <code>zero</code> in the conf.
   * 
   * @param conf  confirguration
   * @throws IOException
   */
  public NameNode(Configuration conf) throws IOException {
    this(conf, NamenodeRole.ACTIVE);
  }

  protected NameNode(Configuration conf, NamenodeRole role) 
      throws IOException { 
    UserGroupInformation.setConfiguration(conf);
    DFSUtil.login(conf, 
        DFSConfigKeys.DFS_NAMENODE_KEYTAB_FILE_KEY,
        DFSConfigKeys.DFS_NAMENODE_USER_NAME_KEY);

    this.role = role;
    try {
      initialize(conf);
    } catch (IOException e) {
      this.stop();
      throw e;
    }
  }

  /**
   * Wait for service to finish.
   * (Normally, it runs forever.)
   */
  public void join() {
    try {
      this.server.join();
    } catch (InterruptedException ie) {
    }
  }

  /**
   * Stop all NameNode threads and wait for all to finish.
   */
  public void stop() {
    synchronized(this) {
      if (stopRequested)
        return;
      stopRequested = true;
    }
    if (plugins != null) {
      for (ServicePlugin p : plugins) {
        try {
          p.stop();
        } catch (Throwable t) {
          LOG.warn("ServicePlugin " + p + " could not be stopped", t);
        }
      }
    }
    try {
      if (httpServer != null) httpServer.stop();
    } catch (Exception e) {
      LOG.error(StringUtils.stringifyException(e));
    }
    if(namesystem != null) namesystem.close();
    if(emptier != null) emptier.interrupt();
    if(server != null) server.stop();
    if (myMetrics != null) {
      myMetrics.shutdown();
    }
    if (namesystem != null) {
      namesystem.shutdown();
    }
  }

  synchronized boolean isStopRequested() {
    return stopRequested;
  }

  /////////////////////////////////////////////////////
  // NamenodeProtocol
  /////////////////////////////////////////////////////
  @Override // NamenodeProtocol
  public BlocksWithLocations getBlocks(DatanodeInfo datanode, long size)
  throws IOException {
    if(size <= 0) {
      throw new IllegalArgumentException(
        "Unexpected not positive size: "+size);
    }

    return namesystem.getBlocks(datanode, size); 
  }

  /** {@inheritDoc} */
  public ExportedAccessKeys getAccessKeys() throws IOException {
    return namesystem.getAccessKeys();
  }

  @Override // NamenodeProtocol
  public void errorReport(NamenodeRegistration registration,
                          int errorCode, 
                          String msg) throws IOException {
    verifyRequest(registration);
    LOG.info("Error report from " + registration + ": " + msg);
    if(errorCode == FATAL)
      namesystem.releaseBackupNode(registration);
  }

  @Override // NamenodeProtocol
  public NamenodeRegistration register(NamenodeRegistration registration)
  throws IOException {
    verifyVersion(registration.getVersion());
    namesystem.registerBackupNode(registration);
    return setRegistration();
  }

  @Override // NamenodeProtocol
  public NamenodeCommand startCheckpoint(NamenodeRegistration registration)
  throws IOException {
    verifyRequest(registration);
    if(!isRole(NamenodeRole.ACTIVE))
      throw new IOException("Only an ACTIVE node can invoke startCheckpoint.");
    return namesystem.startCheckpoint(registration, setRegistration());
  }

  @Override // NamenodeProtocol
  public void endCheckpoint(NamenodeRegistration registration,
                            CheckpointSignature sig) throws IOException {
    verifyRequest(registration);
    if(!isRole(NamenodeRole.ACTIVE))
      throw new IOException("Only an ACTIVE node can invoke endCheckpoint.");
    namesystem.endCheckpoint(registration, sig);
  }

  @Override // NamenodeProtocol
  public long journalSize(NamenodeRegistration registration)
  throws IOException {
    verifyRequest(registration);
    return namesystem.getEditLogSize();
  }

  /*
   * Active name-node cannot journal.
   */
  @Override // NamenodeProtocol
  public void journal(NamenodeRegistration registration,
                      int jAction,
                      int length,
                      byte[] args) throws IOException {
    throw new UnsupportedActionException("journal");
  }

  /////////////////////////////////////////////////////
  // ClientProtocol
  /////////////////////////////////////////////////////
  
  public Token<DelegationTokenIdentifier> getDelegationToken(Text renewer)
      throws IOException {
    return namesystem.getDelegationToken(renewer);
  }

  @Override
  public long renewDelegationToken(Token<DelegationTokenIdentifier> token)
      throws InvalidToken, IOException {
    return namesystem.renewDelegationToken(token);
  }

  @Override
  public void cancelDelegationToken(Token<DelegationTokenIdentifier> token)
      throws IOException {
    namesystem.cancelDelegationToken(token);
  }
  
  /** {@inheritDoc} */
  public LocatedBlocks getBlockLocations(String src, 
                                          long offset, 
                                          long length) 
      throws IOException {
    myMetrics.numGetBlockLocations.inc();
    return namesystem.getBlockLocations(getClientMachine(), 
                                        src, offset, length);
  }
  
  /**
   * The specification of this method matches that of
   * {@link getBlockLocations(Path)}
   * except that it does not update the file's access time.
   */
  LocatedBlocks getBlockLocationsNoATime(String src, 
                                         long offset, 
                                         long length)
      throws IOException {
    myMetrics.numGetBlockLocations.inc();
    return namesystem.getBlockLocations(src, offset, length, false);
  }
  
  private static String getClientMachine() {
    String clientMachine = Server.getRemoteAddress();
    if (clientMachine == null) {
      clientMachine = "";
    }
    return clientMachine;
  }

  /** {@inheritDoc} */
  public FsServerDefaults getServerDefaults() throws IOException {
    return namesystem.getServerDefaults();
  }

  /** {@inheritDoc} */
  public void create(String src, 
                     FsPermission masked,
                     String clientName, 
                     EnumSetWritable<CreateFlag> flag,
                     boolean createParent,
                     short replication,
                     long blockSize) throws IOException {
    String clientMachine = getClientMachine();
    if (stateChangeLog.isDebugEnabled()) {
      stateChangeLog.debug("*DIR* NameNode.create: file "
                         +src+" for "+clientName+" at "+clientMachine);
    }
    if (!checkPathLength(src)) {
      throw new IOException("create: Pathname too long.  Limit " 
                            + MAX_PATH_LENGTH + " characters, " + MAX_PATH_DEPTH + " levels.");
    }
    namesystem.startFile(src,
        new PermissionStatus(UserGroupInformation.getCurrentUser().getShortUserName(),
            null, masked),
        clientName, clientMachine, flag.get(), createParent, replication, blockSize);
    myMetrics.numFilesCreated.inc();
    myMetrics.numCreateFileOps.inc();
  }

  /** {@inheritDoc} */
  public LocatedBlock append(String src, String clientName) 
      throws IOException {
    String clientMachine = getClientMachine();
    if (stateChangeLog.isDebugEnabled()) {
      stateChangeLog.debug("*DIR* NameNode.append: file "
          +src+" for "+clientName+" at "+clientMachine);
    }
    LocatedBlock info = namesystem.appendFile(src, clientName, clientMachine);
    myMetrics.numFilesAppended.inc();
    return info;
  }

  /** {@inheritDoc} */
  public boolean setReplication(String src, short replication) 
    throws IOException {  
    return namesystem.setReplication(src, replication);
  }
    
  /** {@inheritDoc} */
  public void setPermission(String src, FsPermission permissions)
      throws IOException {
    namesystem.setPermission(src, permissions);
  }

  /** {@inheritDoc} */
  public void setOwner(String src, String username, String groupname)
      throws IOException {
    namesystem.setOwner(src, username, groupname);
  }

  @Override
  public LocatedBlock addBlock(String src,
                               String clientName,
                               Block previous,
<<<<<<< HEAD
                               DatanodeInfo[] excludedNodes
                               ) throws IOException {
=======
                               DatanodeInfo[] excludedNodes)
      throws IOException {
>>>>>>> 8d93e39e
    stateChangeLog.debug("*BLOCK* NameNode.addBlock: file "
                         +src+" for "+clientName);
    HashMap<Node, Node> excludedNodesSet = null;
    if (excludedNodes != null) {
      excludedNodesSet = new HashMap<Node, Node>(excludedNodes.length);
      for (Node node:excludedNodes) {
        excludedNodesSet.put(node, node);
      }
    }
    LocatedBlock locatedBlock = 
      namesystem.getAdditionalBlock(src, clientName, previous, excludedNodesSet);
    if (locatedBlock != null)
      myMetrics.numAddBlockOps.inc();
    return locatedBlock;
  }

  /**
   * The client needs to give up on the block.
   */
  public void abandonBlock(Block b, String src, String holder)
      throws IOException {
    stateChangeLog.debug("*BLOCK* NameNode.abandonBlock: "
                         +b+" of file "+src);
    if (!namesystem.abandonBlock(b, src, holder)) {
      throw new IOException("Cannot abandon block during write to " + src);
    }
  }

  /** {@inheritDoc} */
<<<<<<< HEAD
  public boolean complete(String src, String clientName,
                          Block last) throws IOException {
=======
  public boolean complete(String src, String clientName, Block last)
      throws IOException {
>>>>>>> 8d93e39e
    stateChangeLog.debug("*DIR* NameNode.complete: " + src + " for " + clientName);
    CompleteFileStatus returnCode =
      namesystem.completeFile(src, clientName, last);
    if (returnCode == CompleteFileStatus.STILL_WAITING) {
      return false;
    } else if (returnCode == CompleteFileStatus.COMPLETE_SUCCESS) {
      return true;
    } else {
      throw new IOException("Could not complete write to file " + 
                            src + " by " + clientName);
    }
  }

  /**
   * The client has detected an error on the specified located blocks 
   * and is reporting them to the server.  For now, the namenode will 
   * mark the block as corrupt.  In the future we might 
   * check the blocks are actually corrupt. 
   */
  public void reportBadBlocks(LocatedBlock[] blocks) throws IOException {
    stateChangeLog.info("*DIR* NameNode.reportBadBlocks");
    for (int i = 0; i < blocks.length; i++) {
      Block blk = blocks[i].getBlock();
      DatanodeInfo[] nodes = blocks[i].getLocations();
      for (int j = 0; j < nodes.length; j++) {
        DatanodeInfo dn = nodes[j];
        namesystem.markBlockAsCorrupt(blk, dn);
      }
    }
  }

  /** {@inheritDoc} */
  @Override
  public LocatedBlock updateBlockForPipeline(Block block, String clientName)
<<<<<<< HEAD
  throws IOException {
=======
      throws IOException {
>>>>>>> 8d93e39e
    return namesystem.updateBlockForPipeline(block, clientName);
  }


  @Override
  public void updatePipeline(String clientName, Block oldBlock,
      Block newBlock, DatanodeID[] newNodes)
      throws IOException {
    namesystem.updatePipeline(clientName, oldBlock, newBlock, newNodes);
  }
  
  /** {@inheritDoc} */
  public void commitBlockSynchronization(Block block,
      long newgenerationstamp, long newlength,
      boolean closeFile, boolean deleteblock, DatanodeID[] newtargets)
      throws IOException {
    namesystem.commitBlockSynchronization(block,
        newgenerationstamp, newlength, closeFile, deleteblock, newtargets);
  }
  
  public long getPreferredBlockSize(String filename) 
      throws IOException {
    return namesystem.getPreferredBlockSize(filename);
  }
    
  /** {@inheritDoc} */
  @Deprecated
  @Override
  public boolean rename(String src, String dst) throws IOException {
    stateChangeLog.debug("*DIR* NameNode.rename: " + src + " to " + dst);
    if (!checkPathLength(dst)) {
      throw new IOException("rename: Pathname too long.  Limit " 
                            + MAX_PATH_LENGTH + " characters, " + MAX_PATH_DEPTH + " levels.");
    }
    boolean ret = namesystem.renameTo(src, dst);
    if (ret) {
      myMetrics.numFilesRenamed.inc();
    }
    return ret;
  }
  
  /** 
   * {@inheritDoc}
   */
  public void concat(String trg, String[] src) throws IOException {
    namesystem.concat(trg, src);
  }
  
  /** {@inheritDoc} */
  @Override
  public void rename(String src, String dst, Options.Rename... options)
      throws IOException {
    stateChangeLog.debug("*DIR* NameNode.rename: " + src + " to " + dst);
    if (!checkPathLength(dst)) {
      throw new IOException("rename: Pathname too long.  Limit " 
                            + MAX_PATH_LENGTH + " characters, " + MAX_PATH_DEPTH + " levels.");
    }
    namesystem.renameTo(src, dst, options);
    myMetrics.numFilesRenamed.inc();
  }

  /**
   */
  @Deprecated
  public boolean delete(String src) throws IOException {
    return delete(src, true);
  }

  /** {@inheritDoc} */
  public boolean delete(String src, boolean recursive) throws IOException {
    if (stateChangeLog.isDebugEnabled()) {
      stateChangeLog.debug("*DIR* Namenode.delete: src=" + src
          + ", recursive=" + recursive);
    }
    boolean ret = namesystem.delete(src, recursive);
    if (ret) 
      myMetrics.numDeleteFileOps.inc();
    return ret;
  }

  /**
   * Check path length does not exceed maximum.  Returns true if
   * length and depth are okay.  Returns false if length is too long 
   * or depth is too great.
   * 
   */
  private boolean checkPathLength(String src) {
    Path srcPath = new Path(src);
    return (src.length() <= MAX_PATH_LENGTH &&
            srcPath.depth() <= MAX_PATH_DEPTH);
  }
    
  /** {@inheritDoc} */
  public boolean mkdirs(String src, FsPermission masked, boolean createParent)
      throws IOException {
    stateChangeLog.debug("*DIR* NameNode.mkdirs: " + src);
    if (!checkPathLength(src)) {
      throw new IOException("mkdirs: Pathname too long.  Limit " 
                            + MAX_PATH_LENGTH + " characters, " + MAX_PATH_DEPTH + " levels.");
    }
    return namesystem.mkdirs(src,
        new PermissionStatus(UserGroupInformation.getCurrentUser().getShortUserName(),
            null, masked), createParent);
  }

  /**
   */
  public void renewLease(String clientName) throws IOException {
    namesystem.renewLease(clientName);        
  }

  /**
   */
  @Override
  public DirectoryListing getListing(String src, byte[] startAfter)
  throws IOException {
    DirectoryListing files = namesystem.getListing(src, startAfter);
    if (files != null) {
      myMetrics.numGetListingOps.inc();
      myMetrics.numFilesInGetListingOps.inc(files.getPartialListing().length);
    }
    return files;
  }

  /**
   * Get the file info for a specific file.
   * @param src The string representation of the path to the file
   * @return object containing information regarding the file
   *         or null if file not found
   */
  public HdfsFileStatus getFileInfo(String src)  throws IOException {
    myMetrics.numFileInfoOps.inc();
    return namesystem.getFileInfo(src, true);
  }

  /**
   * Get the file info for a specific file. If the path refers to a 
   * symlink then the FileStatus of the symlink is returned.
   * @param src The string representation of the path to the file
   * @return object containing information regarding the file
   *         or null if file not found
   */
  public HdfsFileStatus getFileLinkInfo(String src) throws IOException { 
    myMetrics.numFileInfoOps.inc();
    return namesystem.getFileInfo(src, false);
  }
  
  /** @inheritDoc */
  public long[] getStats() {
    return namesystem.getStats();
  }

  /**
   */
  public DatanodeInfo[] getDatanodeReport(DatanodeReportType type)
      throws IOException {
    DatanodeInfo results[] = namesystem.datanodeReport(type);
    if (results == null ) {
      throw new IOException("Cannot find datanode report");
    }
    return results;
  }
    
  /**
   * @inheritDoc
   */
  public boolean setSafeMode(SafeModeAction action) throws IOException {
    return namesystem.setSafeMode(action);
  }

  /**
   * Is the cluster currently in safe mode?
   */
  public boolean isInSafeMode() {
    return namesystem.isInSafeMode();
  }

  /**
   * @throws AccessControlException 
   * @inheritDoc
   */
  public boolean restoreFailedStorage(String arg) 
      throws AccessControlException {
    return namesystem.restoreFailedStorage(arg);
  }

  /**
   * @inheritDoc
   */
  public void saveNamespace() throws IOException {
    namesystem.saveNamespace();
  }

  /**
   * Refresh the list of datanodes that the namenode should allow to  
   * connect.  Re-reads conf by creating new HdfsConfiguration object and 
   * uses the files list in the configuration to update the list. 
   */
  public void refreshNodes() throws IOException {
    namesystem.refreshNodes(new HdfsConfiguration());
  }

  /**
   * Returns the size of the current edit log.
   */
  @Deprecated
  public long getEditLogSize() throws IOException {
    return namesystem.getEditLogSize();
  }

  /**
   * Roll the edit log.
   */
  @Deprecated
  public CheckpointSignature rollEditLog() throws IOException {
    return namesystem.rollEditLog();
  }

  /**
   * Roll the image 
   */
  @Deprecated
  public void rollFsImage() throws IOException {
    namesystem.rollFSImage();
  }
    
  public void finalizeUpgrade() throws IOException {
    namesystem.finalizeUpgrade();
  }

  public UpgradeStatusReport distributedUpgradeProgress(UpgradeAction action)
      throws IOException {
    return namesystem.distributedUpgradeProgress(action);
  }

  /**
   * Dumps namenode state into specified file
   */
  public void metaSave(String filename) throws IOException {
    namesystem.metaSave(filename);
  }

  /** {@inheritDoc} */
  public FileStatus[] getCorruptFiles() 
    throws AccessControlException, IOException {
    
    return namesystem.getCorruptFiles();
    
  }
  
  /** {@inheritDoc} */
  public ContentSummary getContentSummary(String path) throws IOException {
    return namesystem.getContentSummary(path);
  }

  /** {@inheritDoc} */
  public void setQuota(String path, long namespaceQuota, long diskspaceQuota) 
      throws IOException {
    namesystem.setQuota(path, namespaceQuota, diskspaceQuota);
  }
  
  /** {@inheritDoc} */
  public void fsync(String src, String clientName) throws IOException {
    namesystem.fsync(src, clientName);
  }

  /** @inheritDoc */
  public void setTimes(String src, long mtime, long atime) 
      throws IOException {
    namesystem.setTimes(src, mtime, atime);
  }

  /** @inheritDoc */
  public void createSymlink(String target, String link, FsPermission dirPerms, 
                            boolean createParent) 
      throws IOException {
    myMetrics.numcreateSymlinkOps.inc();
    /* We enforce the MAX_PATH_LENGTH limit even though a symlink target 
     * URI may refer to a non-HDFS file system. 
     */
    if (!checkPathLength(link)) {
      throw new IOException("Symlink path exceeds " + MAX_PATH_LENGTH +
                            " character limit");
                            
    }
    if ("".equals(target)) {
      throw new IOException("Invalid symlink target");
    }
    final UserGroupInformation ugi = UserGroupInformation.getCurrentUser();
    namesystem.createSymlink(target, link,
      new PermissionStatus(ugi.getUserName(), null, dirPerms), createParent);
  }

  /** @inheritDoc */
  public String getLinkTarget(String path) throws IOException {
    myMetrics.numgetLinkTargetOps.inc();
    /* Resolves the first symlink in the given path, returning a
     * new path consisting of the target of the symlink and any 
     * remaining path components from the original path.
     */
    try {
      HdfsFileStatus stat = namesystem.getFileInfo(path, false);
      if (stat != null) {
        // NB: getSymlink throws IOException if !stat.isSymlink() 
        return stat.getSymlink();
      }
    } catch (UnresolvedPathException e) {
      return e.getResolvedPath().toString();
    } catch (UnresolvedLinkException e) {
      // The NameNode should only throw an UnresolvedPathException
      throw new AssertionError("UnresolvedLinkException thrown");
    }
    return null;
  }


  ////////////////////////////////////////////////////////////////
  // DatanodeProtocol
  ////////////////////////////////////////////////////////////////
  /** 
   */
  public DatanodeRegistration registerDatanode(DatanodeRegistration nodeReg)
      throws IOException {
    verifyVersion(nodeReg.getVersion());
    namesystem.registerDatanode(nodeReg);
      
    return nodeReg;
  }

  /**
   * Data node notify the name node that it is alive 
   * Return an array of block-oriented commands for the datanode to execute.
   * This will be either a transfer or a delete operation.
   */
  public DatanodeCommand[] sendHeartbeat(DatanodeRegistration nodeReg,
                                       long capacity,
                                       long dfsUsed,
                                       long remaining,
                                       int xmitsInProgress,
                                       int xceiverCount) throws IOException {
    verifyRequest(nodeReg);
    return namesystem.handleHeartbeat(nodeReg, capacity, dfsUsed, remaining,
        xceiverCount, xmitsInProgress);
  }

  public DatanodeCommand blockReport(DatanodeRegistration nodeReg,
                                     long[] blocks) throws IOException {
    verifyRequest(nodeReg);
    BlockListAsLongs blist = new BlockListAsLongs(blocks);
    stateChangeLog.debug("*BLOCK* NameNode.blockReport: "
           +"from "+nodeReg.getName()+" "+blist.getNumberOfBlocks() +" blocks");

    namesystem.processReport(nodeReg, blist);
    if (getFSImage().isUpgradeFinalized())
      return DatanodeCommand.FINALIZE;
    return null;
  }

  public void blockReceived(DatanodeRegistration nodeReg, 
                            Block blocks[],
                            String delHints[]) throws IOException {
    verifyRequest(nodeReg);
    stateChangeLog.debug("*BLOCK* NameNode.blockReceived: "
                         +"from "+nodeReg.getName()+" "+blocks.length+" blocks.");
    for (int i = 0; i < blocks.length; i++) {
      namesystem.blockReceived(nodeReg, blocks[i], delHints[i]);
    }
  }

  /**
   */
  public void errorReport(DatanodeRegistration nodeReg,
                          int errorCode, 
                          String msg) throws IOException {
    // Log error message from datanode
    String dnName = (nodeReg == null ? "unknown DataNode" : nodeReg.getName());
    LOG.info("Error report from " + dnName + ": " + msg);
    if (errorCode == DatanodeProtocol.NOTIFY) {
      return;
    }
    verifyRequest(nodeReg);
    if (errorCode == DatanodeProtocol.DISK_ERROR) {
      LOG.warn("Volume failed on " + dnName); 
    } else if (errorCode == DatanodeProtocol.FATAL_DISK_ERROR) {
      namesystem.removeDatanode(nodeReg);            
    }
  }
    
  public NamespaceInfo versionRequest() throws IOException {
    return namesystem.getNamespaceInfo();
  }

  public UpgradeCommand processUpgradeCommand(UpgradeCommand comm) throws IOException {
    return namesystem.processDistributedUpgradeCommand(comm);
  }

  /** 
   * Verify request.
   * 
   * Verifies correctness of the datanode version, registration ID, and 
   * if the datanode does not need to be shutdown.
   * 
   * @param nodeReg data node registration
   * @throws IOException
   */
  public void verifyRequest(NodeRegistration nodeReg) throws IOException {
    verifyVersion(nodeReg.getVersion());
    if (!namesystem.getRegistrationID().equals(nodeReg.getRegistrationID()))
      throw new UnregisteredNodeException(nodeReg);
  }
    
  /**
   * Verify version.
   * 
   * @param version
   * @throws IOException
   */
  public void verifyVersion(int version) throws IOException {
    if (version != LAYOUT_VERSION)
      throw new IncorrectVersionException(version, "data node");
  }

  /**
   * Returns the name of the fsImage file
   */
  public File getFsImageName() throws IOException {
    return getFSImage().getFsImageName();
  }
    
  public FSImage getFSImage() {
    return namesystem.dir.fsImage;
  }

  /**
   * Returns the name of the fsImage file uploaded by periodic
   * checkpointing
   */
  public File[] getFsImageNameCheckpoint() throws IOException {
    return getFSImage().getFsImageNameCheckpoint();
  }

  /**
   * Returns the address on which the NameNodes is listening to.
   * @return the address on which the NameNodes is listening to.
   */
  public InetSocketAddress getNameNodeAddress() {
    return rpcAddress;
  }

  /**
   * Returns the address of the NameNodes http server, 
   * which is used to access the name-node web UI.
   * 
   * @return the http address.
   */
  public InetSocketAddress getHttpAddress() {
    return httpAddress;
  }

  NetworkTopology getNetworkTopology() {
    return this.namesystem.clusterMap;
  }

  /**
   * Verify that configured directories exist, then
   * Interactively confirm that formatting is desired 
   * for each existing directory and format them.
   * 
   * @param conf
   * @param isConfirmationNeeded
   * @return true if formatting was aborted, false otherwise
   * @throws IOException
   */
  private static boolean format(Configuration conf,
                                boolean isConfirmationNeeded)
      throws IOException {
    Collection<URI> dirsToFormat = FSNamesystem.getNamespaceDirs(conf);
    Collection<URI> editDirsToFormat = 
                 FSNamesystem.getNamespaceEditsDirs(conf);
    for(Iterator<URI> it = dirsToFormat.iterator(); it.hasNext();) {
      File curDir = new File(it.next().getPath());
      if (!curDir.exists())
        continue;
      if (isConfirmationNeeded) {
        System.err.print("Re-format filesystem in " + curDir +" ? (Y or N) ");
        if (!(System.in.read() == 'Y')) {
          System.err.println("Format aborted in "+ curDir);
          return true;
        }
        while(System.in.read() != '\n'); // discard the enter-key
      }
    }

    FSNamesystem nsys = new FSNamesystem(new FSImage(dirsToFormat,
                                         editDirsToFormat), conf);
    nsys.dir.fsImage.format();
    return false;
  }

  private static boolean finalize(Configuration conf,
                               boolean isConfirmationNeeded
                               ) throws IOException {
    Collection<URI> dirsToFormat = FSNamesystem.getNamespaceDirs(conf);
    Collection<URI> editDirsToFormat = 
                               FSNamesystem.getNamespaceEditsDirs(conf);
    FSNamesystem nsys = new FSNamesystem(new FSImage(dirsToFormat,
                                         editDirsToFormat), conf);
    System.err.print(
        "\"finalize\" will remove the previous state of the files system.\n"
        + "Recent upgrade will become permanent.\n"
        + "Rollback option will not be available anymore.\n");
    if (isConfirmationNeeded) {
      System.err.print("Finalize filesystem state ? (Y or N) ");
      if (!(System.in.read() == 'Y')) {
        System.err.println("Finalize aborted.");
        return true;
      }
      while(System.in.read() != '\n'); // discard the enter-key
    }
    nsys.dir.fsImage.finalizeUpgrade();
    return false;
  }

  @Override
  public void refreshServiceAcl() throws IOException {
    if (!serviceAuthEnabled) {
      throw new AuthorizationException("Service Level Authorization not enabled!");
    }

    ServiceAuthorizationManager.refresh(
        new Configuration(), new HDFSPolicyProvider());
  }

  @Override
  public void refreshUserToGroupsMappings(Configuration conf) throws IOException {
    LOG.info("Refreshing all user-to-groups mappings. Requested by user: " + 
             UserGroupInformation.getCurrentUser().getShortUserName());
    Groups.getUserToGroupsMappingService(conf).refresh();
  }

  private static void printUsage() {
    System.err.println(
      "Usage: java NameNode [" +
      StartupOption.BACKUP.getName() + "] | [" +
      StartupOption.CHECKPOINT.getName() + "] | [" +
      StartupOption.FORMAT.getName() + "] | [" +
      StartupOption.UPGRADE.getName() + "] | [" +
      StartupOption.ROLLBACK.getName() + "] | [" +
      StartupOption.FINALIZE.getName() + "] | [" +
      StartupOption.IMPORT.getName() + "]");
  }

  private static StartupOption parseArguments(String args[]) {
    int argsLen = (args == null) ? 0 : args.length;
    StartupOption startOpt = StartupOption.REGULAR;
    for(int i=0; i < argsLen; i++) {
      String cmd = args[i];
      if (StartupOption.FORMAT.getName().equalsIgnoreCase(cmd)) {
        startOpt = StartupOption.FORMAT;
      } else if (StartupOption.REGULAR.getName().equalsIgnoreCase(cmd)) {
        startOpt = StartupOption.REGULAR;
      } else if (StartupOption.BACKUP.getName().equalsIgnoreCase(cmd)) {
        startOpt = StartupOption.BACKUP;
      } else if (StartupOption.CHECKPOINT.getName().equalsIgnoreCase(cmd)) {
        startOpt = StartupOption.CHECKPOINT;
      } else if (StartupOption.UPGRADE.getName().equalsIgnoreCase(cmd)) {
        startOpt = StartupOption.UPGRADE;
      } else if (StartupOption.ROLLBACK.getName().equalsIgnoreCase(cmd)) {
        startOpt = StartupOption.ROLLBACK;
      } else if (StartupOption.FINALIZE.getName().equalsIgnoreCase(cmd)) {
        startOpt = StartupOption.FINALIZE;
      } else if (StartupOption.IMPORT.getName().equalsIgnoreCase(cmd)) {
        startOpt = StartupOption.IMPORT;
      } else
        return null;
    }
    return startOpt;
  }

  private static void setStartupOption(Configuration conf, StartupOption opt) {
    conf.set("dfs.namenode.startup", opt.toString());
  }

  static StartupOption getStartupOption(Configuration conf) {
    return StartupOption.valueOf(conf.get("dfs.namenode.startup",
                                          StartupOption.REGULAR.toString()));
  }

  public static NameNode createNameNode(String argv[], Configuration conf)
      throws IOException {
    if (conf == null)
      conf = new HdfsConfiguration();
    StartupOption startOpt = parseArguments(argv);
    if (startOpt == null) {
      printUsage();
      return null;
    }
    setStartupOption(conf, startOpt);

    switch (startOpt) {
      case FORMAT:
        boolean aborted = format(conf, true);
        System.exit(aborted ? 1 : 0);
        return null; // avoid javac warning
      case FINALIZE:
        aborted = finalize(conf, true);
        System.exit(aborted ? 1 : 0);
        return null; // avoid javac warning
      case BACKUP:
      case CHECKPOINT:
        return new BackupNode(conf, startOpt.toNodeRole());
      default:
        return new NameNode(conf);
    }
  }
    
  /**
   */
  public static void main(String argv[]) throws Exception {
    try {
      StringUtils.startupShutdownMessage(NameNode.class, argv, LOG);
      NameNode namenode = createNameNode(argv, null);
      if (namenode != null)
        namenode.join();
    } catch (Throwable e) {
      LOG.error(StringUtils.stringifyException(e));
      System.exit(-1);
    }
  }
}<|MERGE_RESOLUTION|>--- conflicted
+++ resolved
@@ -53,10 +53,7 @@
 import org.apache.hadoop.hdfs.protocol.LocatedBlock;
 import org.apache.hadoop.hdfs.protocol.LocatedBlocks;
 import org.apache.hadoop.hdfs.protocol.UnregisteredNodeException;
-<<<<<<< HEAD
-=======
 import org.apache.hadoop.hdfs.protocol.UnresolvedPathException;
->>>>>>> 8d93e39e
 import org.apache.hadoop.hdfs.security.ExportedAccessKeys;
 import org.apache.hadoop.hdfs.server.common.IncorrectVersionException;
 import org.apache.hadoop.hdfs.server.common.UpgradeStatusReport;
@@ -76,10 +73,7 @@
 import org.apache.hadoop.hdfs.server.protocol.NodeRegistration;
 import org.apache.hadoop.hdfs.server.protocol.UpgradeCommand;
 import org.apache.hadoop.hdfs.DFSConfigKeys;
-<<<<<<< HEAD
-=======
 import org.apache.hadoop.hdfs.DFSUtil;
->>>>>>> 8d93e39e
 import org.apache.hadoop.hdfs.HdfsConfiguration;
 import org.apache.hadoop.http.HttpServer;
 import org.apache.hadoop.io.EnumSetWritable;
@@ -90,12 +84,8 @@
 import org.apache.hadoop.net.NetworkTopology;
 import org.apache.hadoop.net.Node;
 import org.apache.hadoop.security.AccessControlException;
-<<<<<<< HEAD
-import org.apache.hadoop.security.SecurityUtil;
-=======
 import org.apache.hadoop.security.Groups;
 import org.apache.hadoop.security.RefreshUserToGroupMappingsProtocol;
->>>>>>> 8d93e39e
 import org.apache.hadoop.security.UserGroupInformation;
 import org.apache.hadoop.security.authorize.AuthorizationException;
 import org.apache.hadoop.security.authorize.RefreshAuthorizationPolicyProtocol;
@@ -684,13 +674,8 @@
   public LocatedBlock addBlock(String src,
                                String clientName,
                                Block previous,
-<<<<<<< HEAD
-                               DatanodeInfo[] excludedNodes
-                               ) throws IOException {
-=======
                                DatanodeInfo[] excludedNodes)
       throws IOException {
->>>>>>> 8d93e39e
     stateChangeLog.debug("*BLOCK* NameNode.addBlock: file "
                          +src+" for "+clientName);
     HashMap<Node, Node> excludedNodesSet = null;
@@ -720,13 +705,8 @@
   }
 
   /** {@inheritDoc} */
-<<<<<<< HEAD
-  public boolean complete(String src, String clientName,
-                          Block last) throws IOException {
-=======
   public boolean complete(String src, String clientName, Block last)
       throws IOException {
->>>>>>> 8d93e39e
     stateChangeLog.debug("*DIR* NameNode.complete: " + src + " for " + clientName);
     CompleteFileStatus returnCode =
       namesystem.completeFile(src, clientName, last);
@@ -761,11 +741,7 @@
   /** {@inheritDoc} */
   @Override
   public LocatedBlock updateBlockForPipeline(Block block, String clientName)
-<<<<<<< HEAD
-  throws IOException {
-=======
-      throws IOException {
->>>>>>> 8d93e39e
+      throws IOException {
     return namesystem.updateBlockForPipeline(block, clientName);
   }
 
