--- conflicted
+++ resolved
@@ -64,12 +64,7 @@
 import java.io.OutputStream;
 import java.net.InetAddress;
 import java.net.InetSocketAddress;
-import java.net.NetworkInterface;
 import java.net.Socket;
-<<<<<<< HEAD
-import java.net.SocketException;
-=======
->>>>>>> 7e98013d
 import java.net.SocketAddress;
 import java.net.URI;
 import java.net.UnknownHostException;
@@ -90,10 +85,7 @@
 import org.apache.hadoop.conf.Configuration;
 import org.apache.hadoop.fs.BlockLocation;
 import org.apache.hadoop.fs.BlockStorageLocation;
-<<<<<<< HEAD
-=======
 import org.apache.hadoop.fs.CacheFlag;
->>>>>>> 7e98013d
 import org.apache.hadoop.fs.CommonConfigurationKeysPublic;
 import org.apache.hadoop.fs.ContentSummary;
 import org.apache.hadoop.fs.CreateFlag;
@@ -117,15 +109,12 @@
 import org.apache.hadoop.hdfs.client.ClientMmapManager;
 import org.apache.hadoop.hdfs.client.HdfsDataInputStream;
 import org.apache.hadoop.hdfs.client.HdfsDataOutputStream;
-<<<<<<< HEAD
-=======
 import org.apache.hadoop.hdfs.protocol.CacheDirectiveEntry;
 import org.apache.hadoop.hdfs.protocol.CacheDirectiveInfo;
 import org.apache.hadoop.hdfs.protocol.CacheDirectiveIterator;
 import org.apache.hadoop.hdfs.protocol.CachePoolEntry;
 import org.apache.hadoop.hdfs.protocol.CachePoolInfo;
 import org.apache.hadoop.hdfs.protocol.CachePoolIterator;
->>>>>>> 7e98013d
 import org.apache.hadoop.hdfs.protocol.ClientProtocol;
 import org.apache.hadoop.hdfs.protocol.CorruptFileBlocks;
 import org.apache.hadoop.hdfs.protocol.DSQuotaExceededException;
@@ -152,13 +141,8 @@
 import org.apache.hadoop.hdfs.protocol.proto.DataTransferProtos.BlockOpResponseProto;
 import org.apache.hadoop.hdfs.protocol.proto.DataTransferProtos.OpBlockChecksumResponseProto;
 import org.apache.hadoop.hdfs.protocol.proto.DataTransferProtos.Status;
-<<<<<<< HEAD
-import org.apache.hadoop.hdfs.security.token.block.DataEncryptionKey;
-import org.apache.hadoop.hdfs.protocolPB.PBHelper;
-=======
 import org.apache.hadoop.hdfs.protocolPB.PBHelper;
 import org.apache.hadoop.hdfs.security.token.block.DataEncryptionKey;
->>>>>>> 7e98013d
 import org.apache.hadoop.hdfs.security.token.block.InvalidBlockTokenException;
 import org.apache.hadoop.hdfs.security.token.delegation.DelegationTokenIdentifier;
 import org.apache.hadoop.hdfs.server.common.HdfsServerConstants;
@@ -299,11 +283,8 @@
     final boolean getHdfsBlocksMetadataEnabled;
     final int getFileBlockStorageLocationsNumThreads;
     final int getFileBlockStorageLocationsTimeout;
-<<<<<<< HEAD
-=======
     final int retryTimesForGetLastBlockLength;
     final int retryIntervalForGetLastBlockLength;
->>>>>>> 7e98013d
 
     final boolean useLegacyBlockReader;
     final boolean useLegacyBlockReaderLocal;
@@ -377,15 +358,12 @@
       getFileBlockStorageLocationsTimeout = conf.getInt(
           DFSConfigKeys.DFS_CLIENT_FILE_BLOCK_STORAGE_LOCATIONS_TIMEOUT,
           DFSConfigKeys.DFS_CLIENT_FILE_BLOCK_STORAGE_LOCATIONS_TIMEOUT_DEFAULT);
-<<<<<<< HEAD
-=======
       retryTimesForGetLastBlockLength = conf.getInt(
           DFSConfigKeys.DFS_CLIENT_RETRY_TIMES_GET_LAST_BLOCK_LENGTH,
           DFSConfigKeys.DFS_CLIENT_RETRY_TIMES_GET_LAST_BLOCK_LENGTH_DEFAULT);
       retryIntervalForGetLastBlockLength = conf.getInt(
         DFSConfigKeys.DFS_CLIENT_RETRY_INTERVAL_GET_LAST_BLOCK_LENGTH,
         DFSConfigKeys.DFS_CLIENT_RETRY_INTERVAL_GET_LAST_BLOCK_LENGTH_DEFAULT);
->>>>>>> 7e98013d
 
       useLegacyBlockReader = conf.getBoolean(
           DFSConfigKeys.DFS_CLIENT_USE_LEGACY_BLOCKREADER,
@@ -642,7 +620,6 @@
           localAddrs.add(new InetSocketAddress(ip, 0));
         }
       }
-<<<<<<< HEAD
     }
     return localAddrs.toArray(new SocketAddress[localAddrs.size()]);
   }
@@ -659,24 +636,6 @@
     if (localInterfaceAddrs.length == 0) {
       return null;
     }
-=======
-    }
-    return localAddrs.toArray(new SocketAddress[localAddrs.size()]);
-  }
-
-  /**
-   * Select one of the configured local interfaces at random. We use a random
-   * interface because other policies like round-robin are less effective
-   * given that we cache connections to datanodes.
-   *
-   * @return one of the local interface addresses at random, or null if no
-   *    local interfaces are configured
-   */
-  SocketAddress getRandomLocalInterfaceAddr() {
-    if (localInterfaceAddrs.length == 0) {
-      return null;
-    }
->>>>>>> 7e98013d
     final int idx = r.nextInt(localInterfaceAddrs.length);
     final SocketAddress addr = localInterfaceAddrs[idx];
     if (LOG.isDebugEnabled()) {
@@ -892,8 +851,6 @@
       getLeaseRenewer().closeClient(this);
       // close connections to the namenode
       closeConnectionToNamenode();
-<<<<<<< HEAD
-=======
     }
   }
 
@@ -905,7 +862,6 @@
   public void closeOutputStreams(boolean abort) {
     if (clientRunning) {
       closeAllFilesBeingWritten(abort);
->>>>>>> 7e98013d
     }
   }
 
@@ -1018,36 +974,6 @@
   }
   
   /**
-<<<<<<< HEAD
-   * Should the block access token be refetched on an exception
-   * 
-   * @param ex Exception received
-   * @param targetAddr Target datanode address from where exception was received
-   * @return true if block access token has expired or invalid and it should be
-   *         refetched
-   */
-  private static boolean tokenRefetchNeeded(IOException ex,
-      InetSocketAddress targetAddr) {
-    /*
-     * Get a new access token and retry. Retry is needed in 2 cases. 1) When
-     * both NN and DN re-started while DFSClient holding a cached access token.
-     * 2) In the case that NN fails to update its access key at pre-set interval
-     * (by a wide margin) and subsequently restarts. In this case, DN
-     * re-registers itself with NN and receives a new access key, but DN will
-     * delete the old access key from its memory since it's considered expired
-     * based on the estimated expiration date.
-     */
-    if (ex instanceof InvalidBlockTokenException || ex instanceof InvalidToken) {
-      LOG.info("Access token was invalid when connecting to " + targetAddr
-          + " : " + ex);
-      return true;
-    }
-    return false;
-  }
-  
-  /**
-=======
->>>>>>> 7e98013d
    * Cancel a delegation token
    * @param token the token to cancel
    * @throws InvalidToken
@@ -2331,8 +2257,6 @@
     } catch(RemoteException re) {
       throw re.unwrapRemoteException();
     }
-<<<<<<< HEAD
-=======
   }
 
   /**
@@ -2443,53 +2367,8 @@
 
   public RemoteIterator<CachePoolEntry> listCachePools() throws IOException {
     return new CachePoolIterator(namenode);
->>>>>>> 7e98013d
-  }
-
-  /**
-   * Allow snapshot on a directory.
-   * 
-   * @see ClientProtocol#allowSnapshot(String snapshotRoot)
-   */
-  public void allowSnapshot(String snapshotRoot) throws IOException {
-    checkOpen();
-    try {
-      namenode.allowSnapshot(snapshotRoot);
-    } catch (RemoteException re) {
-      throw re.unwrapRemoteException();
-    }
-  }
-  
-  /**
-   * Disallow snapshot on a directory.
-   * 
-   * @see ClientProtocol#disallowSnapshot(String snapshotRoot)
-   */
-  public void disallowSnapshot(String snapshotRoot) throws IOException {
-    checkOpen();
-    try {
-      namenode.disallowSnapshot(snapshotRoot);
-    } catch (RemoteException re) {
-      throw re.unwrapRemoteException();
-    }
-  }
-  
-  /**
-   * Get the difference between two snapshots, or between a snapshot and the
-   * current tree of a directory.
-   * @see ClientProtocol#getSnapshotDiffReport(String, String, String)
-   */
-  public SnapshotDiffReport getSnapshotDiffReport(String snapshotDir,
-      String fromSnapshot, String toSnapshot) throws IOException {
-    checkOpen();
-    try {
-      return namenode.getSnapshotDiffReport(snapshotDir,
-          fromSnapshot, toSnapshot);
-    } catch(RemoteException re) {
-      throw re.unwrapRemoteException();
-    }
-  }
-  
+  }
+
   /**
    * Save namespace image.
    * 
@@ -2516,14 +2395,11 @@
       throw re.unwrapRemoteException(AccessControlException.class);
     }
   }
-<<<<<<< HEAD
-=======
 
   @VisibleForTesting
   ExtendedBlock getPreviousBlock(String file) {
     return filesBeingWritten.get(file).getBlock();
   }
->>>>>>> 7e98013d
   
   /**
    * enable/disable restore failed storage.
